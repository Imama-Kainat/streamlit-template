name: Build executable for Windows
on:
  push:
    branches: [ "main" ]
  pull_request:
    branches: [ "main" ]
  workflow_dispatch:
env:
  OPENMS_VERSION: 3.2.0 
  # Define needed TOPP tools here
  TOPP_TOOLS: "FeatureFinderMetabo MetaboliteAdductDecharger SiriusExport"

jobs:
  build-openms:
    runs-on: windows-latest

    steps:
    - name: Checkout
      uses: actions/checkout@v4
      with:
        repository: OpenMS/OpenMS
        # ref: release/${{ env.OPENMS_VERSION }}
        ref: develop
        path: 'OpenMS'

    - name: Install Qt
      uses: jurplel/install-qt-action@v4
      with:
        version: '5.15.2' # 5.12.7 is broken https://bugreports.qt.io/browse/QTBUG-81715, > 5.15.2 is not available on official archives (https://github.com/miurahr/aqtinstall/issues/636)
        host: 'windows' # default: win64_msvc2017_64
        target: 'desktop'
        install-deps: 'true'
        cache: 'false'
        aqtversion: '==3.1.*'

    # https://github.com/marketplace/actions/visual-studio-shell
    - name: Set up Visual Studio shell
      uses: egor-tensin/vs-shell@v2
      with:
        arch: x64

    - name: Setup build tools
      shell: bash
      run: |
        choco install ccache ninja cmake
        ## GH CLI "SHOULD BE" installed. Sometimes I had to manually install nonetheless. Super weird.
        # https://github.com/actions/runner-images/blob/main/images/win/scripts/Installers/Install-GitHub-CLI.ps1
        echo "C:/Program Files (x86)/GitHub CLI" >> $GITHUB_PATH

    - name: Extract branch/PR infos
      shell: bash
      run: |
        cd OpenMS
        RUN_NAME_LOCAL=$(echo ${GITHUB_REF#refs/heads/} | tr / -)
        echo "RUN_NAME=${RUN_NAME_LOCAL}" >> $GITHUB_ENV
        echo "BASE_REF=$(gh pr view --json baseRefName -q .baseRefName || echo ${RUN_NAME_LOCAL})" >> $GITHUB_ENV
      id: extract_branch
      env:
        GITHUB_TOKEN: ${{ secrets.GITHUB_TOKEN }}

    - name: Cache contrib
      id: cache-contrib-win
      uses: actions/cache@v4
      with:
        path: ${{ github.workspace }}/OpenMS/contrib
        key: ${{ runner.os }}-contrib3

    - name: Load contrib build
      if: steps.cache-contrib-win.outputs.cache-hit != 'true'
      env:
        GITHUB_TOKEN: ${{ secrets.GITHUB_TOKEN }}
      run: |
        cd OpenMS/contrib
        # Download the file using the URL fetched from GitHub
        gh release download -R OpenMS/contrib --pattern 'contrib_build-Windows.tar.gz'
        # Extract the archive
        7z x -so contrib_build-Windows.tar.gz | 7z x -si -ttar
        rm contrib_build-Windows.tar.gz
        ls

    - name: Setup ccache cache
      uses: actions/cache@v4
      with:
        path: .ccache
        key: ${{ runner.os }}-ccache-${{ env.RUN_NAME }}-${{ github.run_number }}
        # Restoring: From current branch, otherwise from base branch, otherwise from any branch.
        restore-keys: |
          ${{ runner.os }}-ccache-${{ env.RUN_NAME }}
          ${{ runner.os }}-ccache-${{ env.BASE_REF }}
          ${{ runner.os }}-ccache-

    - name: Add THIRDPARTY
      shell: bash
      run: |
          # initialize THIRDPARTY
          cd OpenMS
          git submodule update --init THIRDPARTY
          cd ..
          # add third-party binaries to PATH
          # use flat THIRDPARTY structure
          mkdir -p _thirdparty
          cp -R OpenMS/THIRDPARTY/Windows/64bit/* _thirdparty/
          cp -R OpenMS/THIRDPARTY/All/* _thirdparty/
          # add third-party binaries to PATH
          for thirdpartytool in ${{ github.workspace }}/_thirdparty/*
          do
            echo $thirdpartytool >> $GITHUB_PATH
          done

    - name: Build Windows
      shell: bash
      run: |
          mkdir $GITHUB_WORKSPACE/OpenMS/bld/
          ctest --output-on-failure -V -S $GITHUB_WORKSPACE/OpenMS/tools/ci/cibuild.cmake
      env:
          #OS_PREFIX_PATH: "${{ env.Qt5_DIR }}/lib/cmake;${{ env.Qt5_DIR }}"
          CONTRIB_BUILD_DIRECTORY: "${{ github.workspace }}/OpenMS/contrib"
          CI_PROVIDER: "GitHub-Actions"
          CMAKE_GENERATOR: "Ninja"
          SOURCE_DIRECTORY: "${{ github.workspace }}/OpenMS"
          BUILD_NAME: "${{ env.RUN_NAME }}-Win64-class-topp-${{ github.run_number }}"
          ENABLE_STYLE_TESTING: "OFF"
          ENABLE_TOPP_TESTING: "ON"
          ENABLE_CLASS_TESTING: "ON"
          WITH_GUI: "ON"
          ADDRESS_SANITIZER: "Off"
          BUILD_TYPE: "Release"
          OPENMP: "Off"
          USE_STATIC_BOOST: "On"
          #  BUILD_FLAGS: "-p:CL_MPCount=2" # For VS Generator and MSBuild
          BUILD_FLAGS: "-j2" # Ninja will otherwise use all cores (doesn't go well in GHA)
          CMAKE_CCACHE_EXE: "ccache"
          CCACHE_BASEDIR: ${{ github.workspace }}
          CCACHE_DIR: ${{ github.workspace }}/.ccache
          CCACHE_COMPRESS: true
          CCACHE_COMPRESSLEVEL: 12
          CCACHE_MAXSIZE: 400M

    - name: Package
      shell: bash
      run: |
          ctest --output-on-failure -V -S $GITHUB_WORKSPACE/OpenMS/tools/ci/cipackage.cmake
      env:
          SOURCE_DIRECTORY: "${{ github.workspace }}/OpenMS"
          PACKAGE_TYPE: zip
          SEARCH_ENGINES_DIRECTORY: "${{ github.workspace }}/_thirdparty"
          CI_PROVIDER: "GitHub-Actions"
          CPACK_PACKAGE_FILE_NAME: "openms-package"

    - name: Test Windows
      shell: bash
      run: $LAUNCHER ctest --output-on-failure -V -S $GITHUB_WORKSPACE/OpenMS/tools/ci/citest.cmake
      env:
          LAUNCHER: ""
          SOURCE_DIRECTORY: "${{ github.workspace }}/OpenMS"
          CI_PROVIDER: "GitHub-Actions"
          BUILD_NAME: "${{ env.RUN_NAME }}-Win64-class-topp-${{ github.run_number }}"

    - name: Upload package as artifact
      uses: actions/upload-artifact@v4
      with:
        name: openms-package
        path: ${{ github.workspace }}/OpenMS/bld/*.zip

  build-executable:
    runs-on: windows-latest
    needs: build-openms

    env:
      PYTHON_VERSION: 3.11.0

    steps:
    - name: Checkout
      uses: actions/checkout@v4

    - name: Download package as artifact
      uses: actions/download-artifact@v4
      with:
        name: openms-package
        path: openms-package

    - name: Extract bin and share from package
      run: |
        cd openms-package
        unzip "*.zip" -d .
        cp -r openms-package/bin ../openms-bin
        cp -r openms-package/share ../share

    - name: Setup python embeddable version
      run: |
        mkdir python-${{ env.PYTHON_VERSION }}
        curl -O https://www.python.org/ftp/python/${{ env.PYTHON_VERSION }}/python-${{ env.PYTHON_VERSION }}-embed-amd64.zip
        unzip python-${{ env.PYTHON_VERSION }}-embed-amd64.zip -d python-${{ env.PYTHON_VERSION }}
        rm python-${{ env.PYTHON_VERSION }}-embed-amd64.zip

    - name: Install pip
      run: |
        curl -O https://bootstrap.pypa.io/get-pip.py
        ./python-${{ env.PYTHON_VERSION }}/python get-pip.py --no-warn-script-location
        rm get-pip.py

    - name: Uncomment 'import site' in python311._pth file
      run: |
        sed -i 's/#import site/import site/' python-${{ env.PYTHON_VERSION }}/python311._pth

    - name: Install Required Packages
      run: .\python-${{ env.PYTHON_VERSION }}\python -m pip install --force-reinstall -r requirements.txt --no-warn-script-location

    - name: Create run_app.bat file
      run: |
        echo '@echo off' > run_app.bat
        echo '.\\python-${{ env.PYTHON_VERSION }}\\python -m streamlit run app.py local' >> run_app.bat
      
    - name: Create All-in-one executable folder
      run: |
        mkdir streamlit_exe
        mkdir streamlit_exe/bin

        mv python-${{ env.PYTHON_VERSION }} streamlit_exe
        mv run_app.bat streamlit_exe
        cp -r src streamlit_exe
        cp -r content streamlit_exe
        cp -r assets streamlit_exe
        cp -r example-data streamlit_exe
        cp openms-bin/*.dll streamlit_exe/bin/
        cp -r .streamlit streamlit_exe
        cp -r share streamlit_exe/share
        cp app.py streamlit_exe

        $files = $env:TOPP_TOOLS -split ' '
        foreach ($file in $files) {
          Copy-Item "openms-bin/${file}.exe" -Destination "streamlit_exe/bin/${file}.exe"
        }

    - name: Delete OpenMS bin artifact
      uses: geekyeggo/delete-artifact@v5
      with:
<<<<<<< HEAD
          name: openms-package
=======
          name: OpenMS-bin

    - name: Delete OpenMS share artifact
      uses: geekyeggo/delete-artifact@v5
      with:
          name: OpenMS-share
>>>>>>> 28e4fbe7
          
    - name: Compress streamlit_exe folder to OpenMS-App.zip
      run: |
        7z a OpenMS-App.zip ./streamlit_exe/* -r

    - name: Upload artifact
      uses: actions/upload-artifact@v4
      with:
        name: OpenMS-App
        path: OpenMS-App.zip
<|MERGE_RESOLUTION|>--- conflicted
+++ resolved
@@ -235,16 +235,7 @@
     - name: Delete OpenMS bin artifact
       uses: geekyeggo/delete-artifact@v5
       with:
-<<<<<<< HEAD
           name: openms-package
-=======
-          name: OpenMS-bin
-
-    - name: Delete OpenMS share artifact
-      uses: geekyeggo/delete-artifact@v5
-      with:
-          name: OpenMS-share
->>>>>>> 28e4fbe7
           
     - name: Compress streamlit_exe folder to OpenMS-App.zip
       run: |
