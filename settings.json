--- conflicted
+++ resolved
@@ -13,9 +13,6 @@
         }
     },
     "online_deployment": false,
-<<<<<<< HEAD
-    "is_workspace_enabled": true
-=======
+    "is_workspace_enabled": true,
     "test": true
->>>>>>> 452c5725
 }